/*!
Derive macro that allows structs and enums to be populated by database
queries.

This derive can be used on structures with named fields (which correspond
to "shapes" in EdgeDB). Note that field order matters, so the struct below
corresponds to an EdgeDB `User` query with `first_name` followed by `age`.
A `DescriptorMismatch` will be returned if the fields in the Rust struct
are not in the same order as those in the query shape.

```rust
#[derive(edgedb_derive::Queryable)]
struct User {
    first_name: String,
    age: i32,
}
```

This allows a query to directly unpack into the type instead
of working with the [Value](https://docs.rs/edgedb-protocol/latest/edgedb_protocol/value/enum.Value.html) enum.

```rust,ignore
let query = "select User { first_name, age };";
// With Queryable:
let query_res: Vec<User> = client.query(query, &()).await?;
// Without Queryable:
let query_res: Vec<Value> = client.query(query, &()).await?;
```

# Field attributes

## JSON

The `#[edgedb(json)]` attribute decodes a field using `serde_json` instead
of the EdgeDB binary protocol. This is useful if some data is stored in
the database as JSON, but you need to process it. The underlying type must
implement `serde::Deserialize`.

```rust
# use std::collections::HashMap;

#[derive(edgedb_derive::Queryable)]
struct User {
    #[edgedb(json)]
    user_notes: HashMap<String, String>,
}
```

# Container attributes

## JSON

The `#[edgedb(json)]` attribute can be used to unpack the structure from
the returned JSON.  The underlying type must implement
`serde::Deserialize`.

```rust
#[derive(edgedb_derive::Queryable, serde::Deserialize)]
#[edgedb(json)]
struct JsonData {
    field1: String,
    field2: u32,
}
```

This allows a query to directly unpack into the type without an intermediate
step using [serde_json::from_str](https://docs.rs/serde_json/latest/serde_json/fn.from_str.html):

```rust,ignore
let query = "select <json>JsonData { field1, field2 };";
let query_res: Vec<JsonData> = client.query(query, &()).await?;
```

*/
extern crate proc_macro;

use proc_macro::TokenStream;
use syn::{self, parse_macro_input};

mod attrib;
mod enums;
mod json;
mod shape;
mod variables;

<<<<<<< HEAD

/// Derive macro that allows structs and enums to be populated by database
/// queries.
///
/// This derive can be used on structures with named fields (which correspond
/// to "shapes" in EdgeDB).
///
/// ```rust
/// #[derive(Queryable)]
/// struct User {
///     first_name: String,
///     age: i32,
/// }
/// ```
///
/// # Field attributes
///
/// ## JSON
///
/// The `#[edgedb(json)]` attribute decodes a field using `serde_json` instead
/// of the EdgeDB binary protocol. This is useful if some data is stored in
/// the database as JSON, but you need to process it. The underlying type must
/// implement `serde::Deserialize`.
///
/// ```rust
/// # use std::collections::HashMap;
///
/// #[derive(Queryable)]
/// struct User {
///     #[edgedb(json)]
///     user_notes: HashMap<String, String>,
/// }
/// ```
///
/// # Container attributes
///
/// ## JSON
///
/// The `#[edgedb(json)]` attribute can be used to unpack the structure from
/// the returned JSON.  The underlying type must implement
/// `serde::Deserialize`.
///
/// ```rust
/// #[derive(Queryable, serde::Deserialize)]
/// #[edgedb(json)]
/// struct JsonData {
///     field1: String,
///     field2: u32,
/// }
/// ```
=======
>>>>>>> ad74d301
#[proc_macro_derive(Queryable, attributes(edgedb))]
pub fn edgedb_queryable(input: TokenStream) -> TokenStream {
    let s = parse_macro_input!(input as syn::Item);
    match derive(&s) {
        Ok(stream) => stream.into(),
        Err(e) => e.to_compile_error().into(),
    }
}

fn derive(item: &syn::Item) -> syn::Result<proc_macro2::TokenStream> {
    let attrs = match item {
        syn::Item::Struct(s) => &s.attrs,
        syn::Item::Enum(e) => &e.attrs,
        _ => {
            return Err(syn::Error::new_spanned(item,
                "can only derive Queryable for structs and enums"
            ));
        }
    };
    let attrs = attrib::ContainerAttrs::from_syn(&attrs)?;
    if attrs.json {
        json::derive(item)
    } else {
        match item {
            syn::Item::Struct(s) => shape::derive_struct(s),
            syn::Item::Enum(s) => enums::derive_enum(s),
            _ => {
                return Err(syn::Error::new_spanned(item,
                    "can only derive Queryable for a struct and enum \
                     in non-JSON mode"
                ));
            }
        }
    }
}

#[proc_macro_derive(GlobalsDelta, attributes(edgedb))]
pub fn globals_delta(input: TokenStream) -> TokenStream {
    let s = parse_macro_input!(input as syn::ItemStruct);
    match variables::derive_globals(&s) {
        Ok(stream) => stream.into(),
        Err(e) => e.to_compile_error().into(),
    }
}

#[proc_macro_derive(ConfigDelta, attributes(edgedb))]
pub fn config_delta(input: TokenStream) -> TokenStream {
    let s = parse_macro_input!(input as syn::ItemStruct);
    match variables::derive_config(&s) {
        Ok(stream) => stream.into(),
        Err(e) => e.to_compile_error().into(),
    }
}<|MERGE_RESOLUTION|>--- conflicted
+++ resolved
@@ -9,7 +9,7 @@
 are not in the same order as those in the query shape.
 
 ```rust
-#[derive(edgedb_derive::Queryable)]
+#[derive(Queryable)]
 struct User {
     first_name: String,
     age: i32,
@@ -39,7 +39,7 @@
 ```rust
 # use std::collections::HashMap;
 
-#[derive(edgedb_derive::Queryable)]
+#[derive(Queryable)]
 struct User {
     #[edgedb(json)]
     user_notes: HashMap<String, String>,
@@ -55,7 +55,7 @@
 `serde::Deserialize`.
 
 ```rust
-#[derive(edgedb_derive::Queryable, serde::Deserialize)]
+#[derive(Queryable, serde::Deserialize)]
 #[edgedb(json)]
 struct JsonData {
     field1: String,
@@ -83,59 +83,6 @@
 mod shape;
 mod variables;
 
-<<<<<<< HEAD
-
-/// Derive macro that allows structs and enums to be populated by database
-/// queries.
-///
-/// This derive can be used on structures with named fields (which correspond
-/// to "shapes" in EdgeDB).
-///
-/// ```rust
-/// #[derive(Queryable)]
-/// struct User {
-///     first_name: String,
-///     age: i32,
-/// }
-/// ```
-///
-/// # Field attributes
-///
-/// ## JSON
-///
-/// The `#[edgedb(json)]` attribute decodes a field using `serde_json` instead
-/// of the EdgeDB binary protocol. This is useful if some data is stored in
-/// the database as JSON, but you need to process it. The underlying type must
-/// implement `serde::Deserialize`.
-///
-/// ```rust
-/// # use std::collections::HashMap;
-///
-/// #[derive(Queryable)]
-/// struct User {
-///     #[edgedb(json)]
-///     user_notes: HashMap<String, String>,
-/// }
-/// ```
-///
-/// # Container attributes
-///
-/// ## JSON
-///
-/// The `#[edgedb(json)]` attribute can be used to unpack the structure from
-/// the returned JSON.  The underlying type must implement
-/// `serde::Deserialize`.
-///
-/// ```rust
-/// #[derive(Queryable, serde::Deserialize)]
-/// #[edgedb(json)]
-/// struct JsonData {
-///     field1: String,
-///     field2: u32,
-/// }
-/// ```
-=======
->>>>>>> ad74d301
 #[proc_macro_derive(Queryable, attributes(edgedb))]
 pub fn edgedb_queryable(input: TokenStream) -> TokenStream {
     let s = parse_macro_input!(input as syn::Item);
