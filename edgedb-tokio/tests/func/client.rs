--- conflicted
+++ resolved
@@ -1,8 +1,5 @@
-<<<<<<< HEAD
 use edgedb_protocol::eargs;
-=======
 use edgedb_protocol::value::{EnumValue, Value};
->>>>>>> ca67c548
 use edgedb_tokio::Client;
 use edgedb_errors::NoDataError;
 use futures_util::stream::{self, StreamExt};
@@ -47,22 +44,6 @@
     client.execute("SELECT 1+1", &()).await?;
     client.execute("START MIGRATION TO {}; ABORT MIGRATION", &()).await?;
 
-<<<<<<< HEAD
-    let value = client.query_required_single::<String, _>(
-        "select (
-            std::array_join(<array<str>>$msg1, ' ')
-            ++ (<optional str>$question ?? ' the ultimate question of life')
-            ++ ': '
-            ++ <str><int64>$answer
-        );",
-        &eargs! {
-            "msg1" => vec!["the".to_string(), "answer".to_string(), "to".to_string()],
-            "question" => None::<String>,
-            "answer" => 42 as i64,
-        }
-    ).await.unwrap();
-    assert_eq!(value.as_str(), "the answer to the ultimate question of life: 42");
-=======
     // basic enum param
     let enum_query = "SELECT <str>(<test::State>$0) = 'waiting'";
     assert_eq!(
@@ -89,7 +70,22 @@
         ).await.unwrap(),
         true
     );
->>>>>>> ca67c548
+
+    // params as macro
+    let value = client.query_required_single::<String, _>(
+        "select (
+            std::array_join(<array<str>>$msg1, ' ')
+            ++ (<optional str>$question ?? ' the ultimate question of life')
+            ++ ': '
+            ++ <str><int64>$answer
+        );",
+        &eargs! {
+            "msg1" => vec!["the".to_string(), "answer".to_string(), "to".to_string()],
+            "question" => None::<String>,
+            "answer" => 42 as i64,
+        }
+    ).await.unwrap();
+    assert_eq!(value.as_str(), "the answer to the ultimate question of life: 42");
 
     Ok(())
 }
