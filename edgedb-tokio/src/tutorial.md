# EdgeDB Rust client tutorial

# Getting started (quick start from repo)

If you just want a working repo to get started, clone the [Rust client examples repo](https://github.com/Dhghomon/edgedb_rust_client_examples), type `edgedb project init` to start an EdgeDB project, and then `cargo run` to run the samples.

This tutorial is essentially a more detailed version of the `main.rs` file inside that repo. It uses the same schema as [the EdgeDB tutorial](https://www.edgedb.com/tutorial), with a few extra types on top.

# Getting started (from scratch)

## Cargo

The minimum to add to your Cargo.toml to use the client is [edgedb-tokio](https://docs.rs/edgedb-tokio/latest/edgedb_tokio/):

    edgedb-tokio = "0.3.0"

The next most common dependency is [edgedb-protocol](https://docs.rs/edgedb-protocol/latest/edgedb_protocol/), which includes the EdgeDB types used for data modeling:

    edgedb-protocol = "0.4.0"

A third crate called [edgedb-derive](https://docs.rs/edgedb-derive/latest/edgedb_derive/) contains a `#[derive(Queryable)]` derive macro:

    edgedb-derive = "0.4.0"
    
The Rust client uses tokio so add this to Cargo.toml as well:

    tokio = { version = "1.27.0", features = ["macros", "rt-multi-thread"] }`

If you are avoiding async code and want to emulate a blocking client, you will still need to use tokio as a dependency but can bridge with async using [one of the bridging methods recommended by tokio](https://tokio.rs/tokio/topics/bridging). This won't require any added features:

    tokio = "1.27.0"

And then you can start a runtime upon which you can use the `.block_on()` method to block and wait for futures to resolve. e.g.:

```rust
let rt = tokio::runtime::Builder::new_current_thread()
    .enable_all()
    .build()?;
let just_a_string: String =
    rt.block_on(client.query_required_single("select 'This just returns a string'", &()))?;
```

## Edgedb CLI

The `edgedb` CLI initializes EdgeDB projects in the same way cargo does, except it does not create a new directory. So to start a project, use `cargo new (your crate name)` as usual, then go into the directory and type `edgedb project init`. The CLI will prompt you for the instance name and version of EdgeDB to use. It will look something like this:

    PS C:\rust\my_db> edgedb project init
    No `edgedb.toml` found in `\\?\C:\rust\my_db` or above
    Do you want to initialize a new project? [Y/n]
    > Y
    Specify the name of EdgeDB instance to use with this project [default: my_db]:
    > my_db
    Checking EdgeDB versions...
    Specify the version of EdgeDB to use with this project [default: 2.12]:
    > 2.12
    ┌─────────────────────┬─────────────────────────────────┐
    │ Project directory   │ \\?\C:\rust\my_db               │
    │ Project config      │ \\?\C:\rust\my_db\edgedb.toml   │
    │ Schema dir (empty)  │ \\?\C:\rust\my_db\dbschema      │
    │ Installation method │ WSL                             │
    │ Version             │ 2.12+5454e58                    │
    │ Instance name       │ my_db                           │
    └─────────────────────┴─────────────────────────────────┘
    Version 2.12+5454e58 is already installed
    Initializing EdgeDB instance...
    [edgedb] CRITICAL 12273 2023-04-03T08:07:06.626 postgres: the database system is starting up
    [edgedb] CRITICAL 12295 2023-04-03T08:07:25.455 postgres: the database system is starting up
    Applying migrations...
    Everything is up to date. Revision initial
    Project initialized.
    To connect to my_db, run `edgedb`

Inside your cargo project you'll notice some new items:

* `edgedb.toml`, which is used to mark the directory as an EdgeDB project. The file itself doesn't contain much — just the version of EdgeDB being used — but is used by the CLI to run commands without connection flags. (E.g., `edgedb -I my_project migrate` becomes simply `edgedb migrate`). See more on edgedb.toml [in our blog post introducing the EdgeDB projects CLI](https://www.edgedb.com/blog/introducing-edgedb-projects).

* A `/dbschema` folder containing:
    * a `default.esdl` file. This holds your schema.
    * a `/migrations` folder with `.edgeql` files named starting at `00001`. These hold the [ddl](https://www.edgedb.com/docs/reference/ddl/index) commands that were used to migrate your schema. Every time you change your schema followed by `edgedb migration create` and `edgedb migrate`, a new file will be slipped into this directory.

Now that you have the right dependencies and an EdgeDB instance, you can create a client.

# Using the client

Creating a new EdgeDB client can be done in a single line:

```rust
let client = edgedb_tokio::create_client().await.unwrap();
```

Under the hood, this will create a Builder, look for environmental variables and/or an edgedb.toml file and return an Ok(Self) if successful.

If you need a more customized setup, you can use a Builder:

```rust
let mut builder = edgedb_tokio::Builder::uninitialized();
// Read from env vars
builder.read_env_vars().unwrap();
// Or read from an instance
builder.read_instance("my_project").await.unwrap();
// The .build() method returns a Config
let config = builder.build().unwrap();
let client = edgedb_tokio::Client::new(&config);
```

As the documentation notes, in most cases you can just read from the environment:

```
A builder used to create connection configuration
Note: in most cases you don't need to tweak connection configuration as
it's read from the environment. So using
[`create_client`][crate::create_client] in this case
is encouraged.
```

# Queries with the client

Here are the simplified signatures of the client methods involving queries:

(Note: `R` here means a type that implements [`QueryResult`](https://docs.rs/edgedb-protocol/0.4.0/edgedb_protocol/trait.QueryResult.html))

```
fn query -> Result<Vec<R>, Error>
fn query_json -> Result<Json, Error>

fn query_single -> Result<Option<R>, Error>
fn query_single_json -> Result<Option<Json>>

fn query_required_single -> Result<R, Error>
fn query_required_single_json -> Result<Json, Error>
```

By the way, the two `_required_single` methods just call the `_single` methods with an `.ok_or_else()` inside so structurally there is nothing different about them.

These methods all take a *query* and *arguments*.

A regular EdgeQL query without arguments looks like this:

```
with 
    message1 := 'Hello there', 
    message2 := 'General Kenobi', 
select message1 ++ ' ' ++ message2;
```

And the same query with arguments:

```
with 
    message1 := <str>$0, 
    message2 := <str>$1, 
    select message1 ++ ' ' ++ message2;
```

In the EdgeQL REPL you are prompted to enter arguments:

```
db> with
... message1 := <str>$0,
... message2 := <str>$1,
... select message1 ++ ' ' ++ message2;
Parameter <str>$0: Hello there
Parameter <str>$1: General Kenobi
{'Hello there General Kenobi'}
```

But when using the Rust client there is no prompt to do so. Arguments also have to be in the order $0, $1, and so on as opposed to in the REPL where they can be named, as above.

The `()` unit type [implements QueryArgs](https://docs.rs/edgedb-protocol/latest/edgedb_protocol/query_arg/trait.QueryArgs.html#impl-QueryArgs-for-()) and is used when no arguments are present so `&()` is a pretty common sight when using the Rust client:

```rust
client.query("select 'This just returns a string'", &());
```

These methods take two generic parameters:


```rust
let query_res = client.query_required_single::<String, ()>
    ("select {'This just returns a string'}", &()).await?;
    // or
let query_res = client.query_required_single::<String, _>
    ("select {'This just returns a string'}", &()).await?;
```
    
Declaring the type up front tends to look neater than the turbofish syntax:

```rust
let query_res: String = client.query_required_single
    ("select {'This just returns a string'}", &()).await?;
```

# Sample queries

## When cardinality is guaranteed to be 1

<<<<<<< HEAD
Using the `.query()` method works fine in any case, but returns a Vec of results. In this case we return a `Result<Vec<String>>` which becomes a `Vec<String>` after the error is handled:
=======
Using the `.query()` method works fine in any case, but returns a `Vec` of results. In this case we return a `Result<Vec<String>>`:
>>>>>>> a62b4ff2

```rust
let query = "select {'This just returns a string'}";
let query_res: Vec<String> = client.query(query, &()).await?;
```

If you know that only a single result will be returned, using .query_required_single() or .query_single() will be more ergonomic:

```rust
let query = "select {'This just returns a string'}";
let query_res: String = client.query_required_single(query, &()).await?;
let query_res_opt: Option<String> = client.query_single(query, &()).await?;
```

## Passing in arguments

Technically arguments can be avoided by passing in a correctly formatted string, but this can be fragile and quickly gets awkward. Imagine that we want to select a tuple and pass in two arguments such that the EdgeDB compiler sees this:

```
select {( 'Hi there', <int32>10 )};
```

Even in an example as simple as this, we need double `{{` curly braces as well as `' '` around the "Hello there" string to keep the EdgeDB compiler from seeing two separate `Hello` and `there` tokens:

```rust
let message = "Hi there";
let num = 10;
let query = format!("select {{
    ('{message}', {num})
    }};");
```

Instead of directly formatting a query, passing in arguments as a tuple allows the query to be a directly typed single &'static str and the cast notation (`<str>`, `<int32>`) makes the types more clearly visible:

```rust
let query = "select {
    (<str>$0, <int32>$1)
    };";
let arguments = ("Hi there", 10);
let query_res: Value = client.query_required_single(query, &arguments).await?;
assert_eq!(
    format!("{query_res:?}"),
    r#"Tuple([Str("Hi there"), Int32(10)])"#
);
```

## Casting inside the EdgeDB compiler

EdgeDB requires arguments to have a cast in the same way that Rust requires a type declaration in function signatures. As such, arguments in queries are used as type specification for the EdgeDB compiler, not to cast from queries from the Rust side. Take this query as an example:

```rust
    let query = "select <int32>$0";
```

This simply means "select an argument that must be an `int32`", not "take the received argument and cast it into an `int32`".

As such, this will return an error:

```rust
let query = "select <int32>$0";
let argument = 9i16; // Rust client will expect an int16
let query_res: Result<Value, _> = client.query_required_single(query, &(argument,)).await;
assert!(query_res.unwrap_err().to_string().contains("expected std::int16"));
```

## The Value enum

Thus far we have mostly just worked with Values from our queries in order to print them out and understand them. You can always return a Value from a query, as a Value represents anything returned from EdgeDB. On the other hand, returning a Value can lead to a lot of pattern matching to get to the inner value.

```rust
pub enum Value {
    Nothing,
    Uuid(Uuid),
    Str(String),
    Bytes(Vec<u8>),
    Int16(i16),
    Int32(i32),
    Int64(i64),
    Float32(f32),
    Float64(f64),
    BigInt(BigInt),
    ConfigMemory(ConfigMemory),
    Decimal(Decimal),
    Bool(bool),
    Datetime(Datetime),
    LocalDatetime(LocalDatetime),
    LocalDate(LocalDate),
    LocalTime(LocalTime),
    Duration(Duration),
    RelativeDuration(RelativeDuration),
    DateDuration(DateDuration),
    Json(String),
    Set(Vec<Value>),
    Object { shape: ObjectShape, fields: Vec<Option<Value>> },
    SparseObject(SparseObject),
    Tuple(Vec<Value>),
    NamedTuple { shape: NamedTupleShape, fields: Vec<Value> },
    Array(Vec<Value>),
    Enum(EnumValue),
    Range(Range<Box<Value>>),
}
```

One example of working with a Value:

```rust
    // Inserting an object will return the object's type and id (a Uuid):
    let query = "insert Account {
        username := <str>$0
        };";
    let query_res: Value = client
        .query_required_single(query, &("SomeUserName",))
        .await?;
    // So there is guaranteed to be a Uuid inside this Value.
    match query_res {
        // The fields property is a Vec<Option<Value>>. In this case we'll only have one:
        Value::Object { shape: _, fields } => {
            println!("Insert worked, Fields are: {fields:?}\n");
            for field in fields {
                match field {
                    Some(Value::Uuid(uuid)) => {
                        println!("Got a Uuid: {uuid}")
                    }
                    _other => println!("This shouldn't happen"),
                }
            }
        }
        _other => println!("This shouldn't happen"),
    };
```

## Value enum variants

Most variants of the Value enum correspond to a Rust type from the standard library, while some are from the edgedb-protocol crate and will have to be constructed. For example, this query expecting a `bigint` will return an error as it receives a `20` (an i32) but EdgeDB is expecting a bigint:

```rust
let query = "select <bigint>$0";
let argument = 20;
let query_res: Result<Value, _> = client.query_required_single(query, &(argument,)).await;
assert!(format!("{query_res:?}").contains("expected std::int32"));
```

Instead, first construct a BigInt from the i32 and pass that in as an argument:

```rust
let query = "select <bigint>$0";
let bigint_arg = edgedb_protocol::model::BigInt::from(20);
let query_res: Result<Value, _> = client.query_required_single(query, &(bigint_arg,)).await;
assert_eq!(
    format!("{query_res:?}"),
    "Ok(BigInt(BigInt { negative: false, weight: 0, digits: [20] }))"
);
```

Variants only needing standard library types to construct:

```rust
    Nothing,
    Str(String),
    Int16(i16),
    Int32(i32),
    Int64(i64),
    Float32(f32),
    Float64(f64),
    Bool(bool),
    Json(Json), // Holds a String
    Enum(EnumValue), // Holds a str
```

Variants holding types from the edgedb-protocol:

```rust
    Datetime(Datetime),
    LocalDatetime(LocalDatetime),
    LocalDate(LocalDate),
    LocalTime(LocalTime),
    Duration(Duration),
    RelativeDuration(RelativeDuration),
    DateDuration(DateDuration),
    BigInt(BigInt),
    ConfigMemory(ConfigMemory),
    Decimal(Decimal),
```

Variants using a different external crate to construct:

```rust
    Uuid(Uuid), // from https://docs.rs/uuid/latest/uuid/
    Bytes(Bytes), // from https://docs.rs/bytes/latest/bytes/
```

Variants holding other Values:

```rust
    Set(Vec<Value>),
    Object { shape: ObjectShape, fields: Vec<Option<Value>> },
    SparseObject(SparseObject),
    Tuple(Vec<Value>),
    NamedTuple { shape: NamedTupleShape, fields: Vec<Value> },
    Array(Vec<Value>),
    Range(Range<Box<Value>>),
```

## Alternatives to working with Value

There are a lot of alternatives to Value when dealing with the output from EdgeDB on the Rust side.

### Using json

Using json is pretty comfortable for Rust user thanks to serde and serde_json. EdgeDB can cast any type to json with `<json>` so just sticking that in front of a query is enough to return the same object as json:

```rust
let query = "select <json>(
    insert Account {
    username := <str>$0
    }) {
    username, 
    id
    };";

// We know there will only be one result so use query_single_json;
// otherwise it will return a map of json
let json_res = client
    .query_single_json(query, &("SomeUserName",))
    .await?
    .unwrap();
```

You can turn this into a serde_json::Value and access using square brackets:

```rust
let as_value: serde_json::Value = serde_json::from_str(&json_res)?;
println!(
    "Username is {},\nId is {}.\n",
    as_value["username"], as_value["id"]
);
```

But deserializing into a Rust type is much more common (and rigorous). If you have an Account struct that implements Deserialize, you can use serde_json to deserialize the result into an Account.

```rust
#[derive(Debug, Deserialize)]
pub struct Account {
    pub username: String,
    pub id: Uuid,
}

let as_account: Account = serde_json::from_str(&json_res)?;
```

### Using the Queryable macro

The edgedb-derive crate has a built-in Queryable macro that lets us just query without having to cast to json. Same query as before:

```rust
#[derive(Debug, Deserialize, Queryable)]
pub struct QueryableAccount {
    pub username: String,
    pub id: Uuid,
}
let query = "select (
    insert Account {
    username := <str>$0
    }) {
    username, 
    id
    };";
let as_queryable_account: QueryableAccount = client
    .query_required_single(query, &("SomeUserName",))
    .await?;
```

Note: field order (in other words, the "shape" of the query) matters when using the Queryable macro. In the example before, a query is done in the order `id, username` instead of `username, id` as defined in the struct:

```rust
let query = "select (
    insert Account {
    username := <str>$0
    }) {
    id, 
    username
    };";
let cannot_make_into_queryable_account: Result<QueryableAccount, _> =
    client.query_required_single(query, &("SomeUserName",)).await;
assert!(
    format!("{cannot_make_into_queryable_account:?}")
    .contains(r#"error: Some(WrongField { unexpected: "id", expected: "username" })"#);
);
```

### Using json with the edgedb(json) attribute

Adding the `edgedb(json)` attribute on top of `Queryable` allows unpacking a struct from JSON returned from EdgeDB in a single call:

```rust
#[derive(Debug, Deserialize, Queryable)]
#[edgedb(json)]
pub struct JsonQueryableAccount {
    pub username: String,
    pub id: Uuid,
}

let json_queryable_accounts: Vec<JsonQueryableAccount> = client
    .query("select <json>Account { username, id }", &())
    .await
    .unwrap();
```

This attribute can also be used on an inner struct value that implements `Queryable`. Here, some random JSON is turned into a `HashMap<String, String>`:

```rust
#[derive(Debug, Deserialize, Queryable)]
pub struct InnerJsonQueryableAccount {
    pub username: String,
    pub id: Uuid,
    #[edgedb(json)]
    pub some_json: HashMap<String, String>,
}

let query = r#" with j := <json>(
    nice_user := "yes",
    bad_user := "no"
)
select Account {
    username,
    id,
    some_json := j
    };"#;
let query_res: Vec<InnerJsonQueryableAccount> = client.query(query, &()).await.unwrap();
``` 

## Transactions

The client also has a `.transaction()` method that allows atomic [transactions](https://www.edgedb.com/docs/edgeql/transactions). Wikipedia has a good example of a transaction and why it would be best done atomically:

```
An example of an atomic transaction is a monetary transfer from bank account A 
to account B. It consists of two operations, withdrawing the money from account A 
and saving it to account B. Performing these operations in an atomic transaction 
ensures that the database remains in a consistent state, that is, money is 
neither lost nor created if either of those two operations fails.
```

A transaction removing 10 cents from one customer's account and placing it in another's would look like this:

```rust
#[derive(Debug, Deserialize, Queryable)]
#[edgedb(json)]
pub struct BankCustomer {
    pub name: String,
    pub bank_balance: i32,
}
    // Transactions
    // Customer1 has an account with 110 cents in it.
    // Customer2 has an account with 90 cents in it.
    // Customer1 is going to send 10 cents to Customer 2. This will be a transaction 
    // because we don't want the case to ever occur - even for a split second -  
    // where one account has sent money while the other has not received it yet.

    // After the transaction is over, each customer should have 100 cents.

    let customers_after_transaction = client.transaction(|mut conn| async move {
        let res_1 = conn.query_required_single_json
        ("select(update BankCustomer filter .name = <str>$0 set 
        { bank_balance := .bank_balance - 10 }){name, bank_balance};", &("Customer1",)).await?;
        let res_2 = conn.query_required_single_json
        ("select(update BankCustomer filter .name = <str>$0 set
        { bank_balance := .bank_balance + 10 }){name, bank_balance};", &("Customer2",)).await?;
        Ok(vec![res_1, res_2])
    }).await?;
```

Note that atomic transactions can often be achieved with links instead of transaction operations, which is both more idiomatic to EdgeDB and easier to use.

For example, a wedding ceremony can in theory be seen as an atomic operation as it involves two instantaneous changes in state (from single to married) and should not have a state in between where Person A is married to Person B but Person B is still not yet married to Person A. However, this can be easily accomplished through links instead. One method to accomplish this might be to insert a `WeddingCertificate` with links to two `Person` objects each holding a government id number, with the `Person` type linking to a `WeddingCertificate` containing its government id number to pull up marriage status, the spouse's Person object, and so on.<|MERGE_RESOLUTION|>--- conflicted
+++ resolved
@@ -194,11 +194,7 @@
 
 ## When cardinality is guaranteed to be 1
 
-<<<<<<< HEAD
-Using the `.query()` method works fine in any case, but returns a Vec of results. In this case we return a `Result<Vec<String>>` which becomes a `Vec<String>` after the error is handled:
-=======
-Using the `.query()` method works fine in any case, but returns a `Vec` of results. In this case we return a `Result<Vec<String>>`:
->>>>>>> a62b4ff2
+Using the `.query()` method works fine in any case, but returns a `Vec` of results. In this case we return a `Result<Vec<String>>` which becomes a `Vec<String>` after the error is handled:
 
 ```rust
 let query = "select {'This just returns a string'}";
